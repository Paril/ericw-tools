--- conflicted
+++ resolved
@@ -110,17 +110,14 @@
     const char *suffix;
     ext id;
     decltype(load_wal) *loader;
-<<<<<<< HEAD
 } extension_list[] = {
-    {".tga", ext::TGA, load_tga},
+	{".png", ext::STB, load_stb},
+	{".jpg", ext::STB, load_stb},
+	{".tga", ext::TGA, load_tga},
     {".wal", ext::WAL, load_wal},
-    {".mip", ext::MIP, load_mip},
-    {"", ext::MIP, load_mip}
+	{".mip", ext::MIP, load_mip},
+	{"", ext::MIP, load_mip}
 };
-=======
-} extension_list[] = {{".png", ext::STB, load_stb}, {".jpg", ext::STB, load_stb}, {".tga", ext::TGA, load_tga},
-    {".wal", ext::WAL, load_wal}, {".mip", ext::MIP, load_mip}, {"", ext::MIP, load_mip}};
->>>>>>> 50d97321
 
 // Attempt to load a texture from the specified name.
 std::tuple<std::optional<texture>, fs::resolve_result, fs::data> load_texture(
