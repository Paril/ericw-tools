--- conflicted
+++ resolved
@@ -688,11 +688,6 @@
         // in a single pass?
         w.remove_colinear();
 
-<<<<<<< HEAD
-        //Q_assert(w.size() >= 3);
-
-=======
->>>>>>> d766ceb7
         return w;
     }
 
