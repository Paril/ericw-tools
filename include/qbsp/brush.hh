--- conflicted
+++ resolved
@@ -61,11 +61,6 @@
     const qvec3d &rotate_offset, const rotation_t rottype, const int hullnum);
 void FreeBrushes(mapentity_t *ent);
 
-<<<<<<< HEAD
 int FindPlane(const qplane3d &plane, side_t *side);
 int FindPositivePlane(int planenum);
-=======
-int FindPlane(const qplane3d &plane, int *side);
-int FindPositivePlane(int planenum);
-int FindPositivePlane(const qplane3d &plane, int *side);
->>>>>>> 4941a86c
+int FindPositivePlane(const qplane3d &plane, side_t *side);