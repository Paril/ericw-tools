--- conflicted
+++ resolved
@@ -352,11 +352,8 @@
     // since the max world size in Q3 is {-65536, -65536, -65536, 65536, 65536, 65536}. should we dynamically change this?
     // should we automatically turn this on if the world gets too big but leave it off for smaller worlds?
     setting_blocksize blocksize{this, "blocksize", { 0, 0, 0 }, &common_format_group, "from q3map2; split the world by x/y/z sized chunks, speeding up split decisions"};
-<<<<<<< HEAD
     setting_numeric<vec_t> midsplitbrushfraction{this, "midsplitbrushfraction", 0.0, &common_format_group, "switch to cheaper partitioning if a node contains this % of brushes in the map"};
-=======
     setting_string add{this, "add", "", "", &common_format_group, "the given map file will be appended to the base map"};
->>>>>>> e05a2bdf
 
     void setParameters(int argc, const char **argv) override
     {
