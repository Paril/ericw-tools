--- conflicted
+++ resolved
@@ -329,69 +329,8 @@
 
     // filled by TJunc
     std::vector<face_fragment_t> fragments;
-<<<<<<< HEAD
 
     bool onnode; // has this face been used as a BSP node plane yet?
-=======
-};
-
-struct surface_t
-{
-    int planenum;
-    bool onnode; // true if surface has already been used
-                 // as a splitting node
-    bool detail_separator; // true if ALL faces are detail
-    std::list<face_t *> faces; // links to all faces on either side of the surf
-
-    // bounds of all the face windings; calculated via calculateInfo
-    aabb3d bounds;
-    // 1 if the surface has non-detail brushes; calculated via calculateInfo
-    bool has_struct;
-    // smallest lmshift of all faces; calculated via calculateInfo
-    short lmshift;
-
-    std::optional<size_t> outputplanenum; // only valid after WriteSurfacePlanes
-
-    inline surface_t shallowCopy()
-    {
-        surface_t copy;
-
-        copy.planenum = planenum;
-        copy.onnode = onnode;
-        copy.detail_separator = detail_separator;
-        copy.has_struct = has_struct;
-        copy.lmshift = lmshift;
-
-        return copy;
-    }
-
-    // calculate bounds & info
-    inline void calculateInfo()
-    {
-        bounds = {};
-        lmshift = std::numeric_limits<short>::max();
-        has_struct = false;
-
-        for (auto &f : faces) {
-            for (auto &contents : f->contents) {
-                if (!contents.is_valid(options.target_game, false)) {
-                    FError("Bad contents in face: {}", contents.to_string(options.target_game));
-                }
-            }
-
-            lmshift = min(f->lmshift.front, f->lmshift.back);
-
-            if (!((f->contents[0].extended | f->contents[1].extended) &
-                    (CFLAGS_DETAIL | CFLAGS_DETAIL_ILLUSIONARY | CFLAGS_DETAIL_FENCE | CFLAGS_WAS_ILLUSIONARY))) {
-                has_struct = true;
-            }
-
-            bounds += f->w.bounds();
-
-            // Q_assert(!qv::emptyExact(bounds.size()));
-        }
-    }
->>>>>>> ccac9d49
 };
 
 // there is a node_t structure for every node and leaf in the bsp tree
