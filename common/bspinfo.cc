--- conflicted
+++ resolved
@@ -439,16 +439,12 @@
             tex.push_back({"width", src_tex.width});
             tex.push_back({"height", src_tex.height});
 
-<<<<<<< HEAD
+            if (src_tex.data.size() > sizeof(dmiptex_t)) {
             json &mips = tex["mips"] = json::array();
             mips.emplace_back(serialize_image(img::load_mip(src_tex.name, src_tex.data, false, bspdata.loadversion->game)));
-=======
-            if (src_tex.data.size() > sizeof(dmiptex_t)) {
-                json &mips = tex["mips"] = json::array();
-                mips.emplace_back(serialize_image(img::load_mip(src_tex.name, src_tex.data, false, bspdata.loadversion->game)));
->>>>>>> 3b777a05
-            }
-        }
+            }
+        }
+    }
 
     if (!bspdata.bspx.entries.empty()) {
         json &bspxentries = (j.emplace("bspxentries", json::array())).first.value();
