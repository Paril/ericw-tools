--- conflicted
+++ resolved
@@ -100,13 +100,12 @@
 
     // Calculate emit color and intensity...
 
-<<<<<<< HEAD
     if (extended_flags.surflight_color.has_value()) {
         texture_color = extended_flags.surflight_color.value();
     } else {
         // Handle arghrad sky light settings http://www.bspquakeeditor.com/arghrad/sunlight.html#sky
         if (!texture_color.has_value()) {
-            if (cfg.sky_surface.isChanged() && is_sky) {
+        if (cfg.sky_surface.is_changed() && is_sky) {
                 // FIXME: this only handles the "_sky_surface"  "red green blue" format.
                 //        There are other more complex variants we could handle documented in the link above.
                 // FIXME: we require value to be nonzero, see the check above - not sure if this matches arghrad
@@ -114,17 +113,6 @@
             } else {
                 texture_color = qvec3f(Face_LookupTextureColor(bsp, face));
             }
-=======
-    // Handle arghrad sky light settings http://www.bspquakeeditor.com/arghrad/sunlight.html#sky
-    if (!texture_color.has_value()) {
-        if (cfg.sky_surface.is_changed() && is_sky) {
-            // FIXME: this only handles the "_sky_surface"  "red green blue" format.
-            //        There are other more complex variants we could handle documented in the link above.
-            // FIXME: we require value to be nonzero, see the check above - not sure if this matches arghrad
-            texture_color = cfg.sky_surface.value() * 255.0;
-        } else {
-            texture_color = qvec3f(Face_LookupTextureColor(bsp, face));
->>>>>>> 50d97321
         }
     }
 
